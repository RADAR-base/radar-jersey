package org.radarbase.jersey.config

import com.fasterxml.jackson.databind.ObjectMapper
import com.fasterxml.jackson.dataformat.yaml.YAMLFactory
import com.fasterxml.jackson.module.kotlin.kotlinModule
import org.glassfish.jersey.internal.inject.AbstractBinder
import org.glassfish.jersey.server.ResourceConfig
import org.radarbase.jersey.enhancer.EnhancerFactory
import org.radarbase.jersey.enhancer.JerseyResourceEnhancer
import org.slf4j.Logger
import org.slf4j.LoggerFactory
import java.io.BufferedInputStream
import java.io.IOException
import java.nio.file.Files
<<<<<<< HEAD
import java.nio.file.Paths
import kotlin.io.path.exists
import kotlin.io.path.inputStream
=======
import kotlin.io.path.Path
import kotlin.io.path.exists
>>>>>>> ed9182ea
import kotlin.system.exitProcess

object ConfigLoader {
    /**
     * Load resources using a EnhancerFactory.
     *
     * @param factoryClass: EnhancerFactory implementation class.
     * @param parameters: parameters that should be passed to the EnhancerFactory constructor.
     *      Ensure that all factories in your project have a same constructor signature for this to
     *      work.
     * @throws NoSuchMethodException if the constructor cannot be found
     * @throws ReflectiveOperationException if the class cannot be instantiated
     */
    fun loadResources(
        factoryClass: Class<out EnhancerFactory>,
        vararg parameters: Any,
    ): ResourceConfig {
        val enhancerFactory = factoryClass
            .getConstructor(*parameters.map { it.javaClass }.toTypedArray())
            .newInstance(*parameters)
        return createResourceConfig(enhancerFactory.createEnhancers())
    }

    @JvmOverloads
    fun <T> loadConfig(
        fileName: String,
        args: Array<String>,
        clazz: Class<T>,
        mapper: ObjectMapper? = null,
    ): T = loadConfig(listOf(fileName), args, clazz, mapper)

    @JvmOverloads
<<<<<<< HEAD
    fun <T> loadConfig(fileNames: List<String>, args: Array<String>, clazz: Class<T>, mapper: ObjectMapper? = null): T {
        val configFile = if (args.size == 1) {
            Paths.get(args[0])
        } else {
            fileNames
                .map { Paths.get(it) }
                .find { it.exists() }
        }
=======
    fun <T> loadConfig(
        fileNames: List<String>,
        args: Array<String>,
        clazz: Class<T>,
        mapper: ObjectMapper? = null,
    ): T {
        if ("-h" in args || "--help" in args) {
            logger.info("Usage: <command> [<config file>]")
            exitProcess(0)
        }

        val configFile = args.firstOrNull()?.let { Path(it) }
            ?: fileNames.map { Path(it) }.firstOrNull { it.exists() }
>>>>>>> ed9182ea
        requireNotNull(configFile) { "Configuration not provided." }

        logger.info("Reading configuration from {}", configFile.toAbsolutePath())
        return try {
            val localMapper = mapper ?: ObjectMapper(YAMLFactory())
<<<<<<< HEAD
                    .registerModule(kotlinModule())
            return configFile.inputStream().use { input ->
                input.buffered().use { bufInput ->
=======
                .registerModule(kotlinModule())

            Files.newInputStream(configFile).use { input ->
                BufferedInputStream(input).use { bufInput ->
>>>>>>> ed9182ea
                    localMapper.readValue(bufInput, clazz)
                }
            }
        } catch (ex: IOException) {
            logger.error("Usage: <command> [$configFile]")
            logger.error("Failed to read config file $configFile: ${ex.message}")
            exitProcess(1)
        }
    }

    /**
     * Load a configuration from YAML file. The filename is searched in the current working
     * directory. This exits with a usage information message if the file cannot be loaded.
     *
     * @throws IllegalArgumentException if a file matching configFileName cannot be found
     */
    inline fun <reified T> loadConfig(
        fileName: String,
        args: Array<String>,
        mapper: ObjectMapper? = null,
    ): T = loadConfig(listOf(fileName), args, T::class.java, mapper)

    /**
     * Load a configuration from YAML file. The filename is searched in the current working
     * directory. This exits with a usage information message if the file cannot be loaded.
     *
     * @throws IllegalArgumentException if a file matching configFileName cannot be found
     */
    inline fun <reified T> loadConfig(
        fileNames: List<String>,
        args: Array<String>,
        mapper: ObjectMapper? = null,
    ): T = loadConfig(fileNames, args, T::class.java, mapper)

    /**
     * Create a resourceConfig based on the provided resource enhancers. This method also disables
     * the WADL since it may be identified as a security risk.
     */
    fun createResourceConfig(enhancers: List<JerseyResourceEnhancer>): ResourceConfig =
        ResourceConfig().apply {
            property("jersey.config.server.wadl.disableWadl", true)
            enhancers.forEach { enhancer ->
                packages(*enhancer.packages)
                registerClasses(*enhancer.classes)
                enhancer.enhanceResources(this@apply)
            }

            register(object : AbstractBinder() {
                override fun configure() {
                    enhancers.forEach { it.enhanceBinder(this) }
                }
            })
        }

    val logger: Logger = LoggerFactory.getLogger(ConfigLoader::class.java)

    /**
     * Perform copy if environment value with [key] is present. Otherwise, do not call [doCopy].
     * Mainly intended to use with the copy operation of data classes.
     */
    inline fun <T> T.copyEnv(
        key: String,
        doCopy: T.(String?) -> T,
    ): T = copyOnChange<T, String?>(
        original = null,
        modification = { System.getenv(key) },
        doCopy = doCopy,
    )

    /**
     * Perform copy if the [modification] function makes any change to an [original] value.
     * Mainly intended to use with data classes, where a copy is only performed if a new value is
     * present. The copy operation is used in [doCopy].
     */
    inline fun <T, V> T.copyOnChange(
        original: V,
        modification: (V) -> V,
        doCopy: T.(V) -> T,
    ): T {
        val newValue = modification(original)
        return if (newValue != original) {
            doCopy(newValue)
        } else this
    }
}<|MERGE_RESOLUTION|>--- conflicted
+++ resolved
@@ -9,17 +9,10 @@
 import org.radarbase.jersey.enhancer.JerseyResourceEnhancer
 import org.slf4j.Logger
 import org.slf4j.LoggerFactory
-import java.io.BufferedInputStream
 import java.io.IOException
-import java.nio.file.Files
-<<<<<<< HEAD
-import java.nio.file.Paths
+import kotlin.io.path.Path
 import kotlin.io.path.exists
 import kotlin.io.path.inputStream
-=======
-import kotlin.io.path.Path
-import kotlin.io.path.exists
->>>>>>> ed9182ea
 import kotlin.system.exitProcess
 
 object ConfigLoader {
@@ -52,16 +45,6 @@
     ): T = loadConfig(listOf(fileName), args, clazz, mapper)
 
     @JvmOverloads
-<<<<<<< HEAD
-    fun <T> loadConfig(fileNames: List<String>, args: Array<String>, clazz: Class<T>, mapper: ObjectMapper? = null): T {
-        val configFile = if (args.size == 1) {
-            Paths.get(args[0])
-        } else {
-            fileNames
-                .map { Paths.get(it) }
-                .find { it.exists() }
-        }
-=======
     fun <T> loadConfig(
         fileNames: List<String>,
         args: Array<String>,
@@ -75,22 +58,14 @@
 
         val configFile = args.firstOrNull()?.let { Path(it) }
             ?: fileNames.map { Path(it) }.firstOrNull { it.exists() }
->>>>>>> ed9182ea
         requireNotNull(configFile) { "Configuration not provided." }
 
         logger.info("Reading configuration from {}", configFile.toAbsolutePath())
         return try {
             val localMapper = mapper ?: ObjectMapper(YAMLFactory())
-<<<<<<< HEAD
-                    .registerModule(kotlinModule())
-            return configFile.inputStream().use { input ->
+                .registerModule(kotlinModule())
+            configFile.inputStream().use { input ->
                 input.buffered().use { bufInput ->
-=======
-                .registerModule(kotlinModule())
-
-            Files.newInputStream(configFile).use { input ->
-                BufferedInputStream(input).use { bufInput ->
->>>>>>> ed9182ea
                     localMapper.readValue(bufInput, clazz)
                 }
             }
