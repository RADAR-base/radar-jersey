--- conflicted
+++ resolved
@@ -11,11 +11,7 @@
 }
 
 dependencies {
-<<<<<<< HEAD
     api("org.radarbase:radar-jersey:0.8.2")
-=======
-    api("org.radarbase:radar-jersey:0.8.1")
->>>>>>> 90126f88
 }
 ```
 
