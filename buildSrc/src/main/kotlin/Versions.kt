@Suppress("ConstPropertyName")
object Versions {
<<<<<<< HEAD
    const val project = "0.11.3-SNAPSHOT"
=======
    const val project = "0.12.1"
>>>>>>> f2585541
    const val kotlin = "1.9.22"

    const val java: Int = 17
    const val jersey = "3.1.5"
    const val grizzly = "4.0.2"
    const val okhttp = "4.12.0"
    const val junit = "5.10.1"
    const val hamcrest = "2.2"
    const val mockitoKotlin = "5.2.1"

    const val hk2 = "3.0.5"
    const val managementPortal = "2.1.7"
    const val radarCommons = "1.1.2"
    const val javaJwt = "4.4.0"
    const val jakartaWsRs = "3.1.0"
    const val jakartaAnnotation = "2.1.1"
    const val jackson = "2.16.1"
    const val slf4j = "2.0.9"
    const val log4j2 = "2.20.0"
    const val jakartaXmlBind = "4.0.1"
    const val jakartaJaxbCore = "4.0.4"
    const val jakartaJaxbRuntime = "4.0.4"
    const val jakartaValidation = "3.0.2"
    const val hibernateValidator = "8.0.1.Final"
    const val glassfishJakartaEl = "4.0.2"
    const val jakartaActivation = "2.1.2"
    const val swagger = "2.2.20"
    const val mustache = "0.9.11"

    const val hibernate = "6.4.2.Final"
    const val liquibase = "4.25.1"
    const val postgres = "42.7.2"
    const val h2 = "2.2.224"

    const val wrapper = "8.4"
}<|MERGE_RESOLUTION|>--- conflicted
+++ resolved
@@ -1,10 +1,6 @@
 @Suppress("ConstPropertyName")
 object Versions {
-<<<<<<< HEAD
-    const val project = "0.11.3-SNAPSHOT"
-=======
-    const val project = "0.12.1"
->>>>>>> f2585541
+    const val project = "0.12.2-SNAPSHOT"
     const val kotlin = "1.9.22"
 
     const val java: Int = 17
